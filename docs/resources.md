--- conflicted
+++ resolved
@@ -1,49 +1,24 @@
 Here you can find a list of the available HubSpot resources and operations they can track (source) and perform (destination).
 
-<<<<<<< HEAD
 | resource                                                                                      | source operations                        | destination operations       |
 | --------------------------------------------------------------------------------------------- | ---------------------------------------- | ---------------------------- |
-| [`cms.blogs.authors`](https://developers.hubspot.com/docs/api/cms/blog-authors)               | `snapshot`, `insert`, `update`, `delete` | `create`, `update`, `delete` |
-| [`cms.blogs.posts`](https://developers.hubspot.com/docs/api/cms/blog-post)                    | `snapshot`, `insert`, `update`, `delete` | `create`, `update`, `delete` |
-| [`cms.blogs.tags`](https://developers.hubspot.com/docs/api/cms/blog-tags)                     | `snapshot`, `insert`, `update`, `delete` | `create`, `update`, `delete` |
-| [`cms.pages.landing`](https://developers.hubspot.com/docs/api/cms/pages)                      | `snapshot`, `insert`, `update`, `delete` | `create`, `update`, `delete` |
-| [`cms.pages.site`](https://developers.hubspot.com/docs/api/cms/pages)                         | `snapshot`, `insert`, `update`, `delete` | `create`, `update`, `delete` |
-| [`cms.hubdb.tables`](https://developers.hubspot.com/docs/api/cms/hubdb)                       | `snapshot`, `insert`, `update`           | `create`, `update`, `delete` |
-| [`cms.urlRedirects`](https://developers.hubspot.com/docs/api/cms/url-redirects)               | `snapshot`, `insert`, `update`           | `create`, `update`, `delete` |
-| [`crm.companies`](https://developers.hubspot.com/docs/api/crm/companies)                      | `snapshot`, `insert`, `update`           | `create`, `update`, `delete` |
-| [`crm.contacts`](https://developers.hubspot.com/docs/api/crm/contacts)                        | `snapshot`, `insert`, `update`           | `create`, `update`, `delete` |
-| [`crm.deals`](https://developers.hubspot.com/docs/api/crm/deals)                              | `snapshot`, `insert`, `update`           | `create`, `update`, `delete` |
-| [`crm.feedbackSubmissions`](https://developers.hubspot.com/docs/api/crm/feedback-submissions) | `snapshot`, `insert`, `update`           | `create`, `update`, `delete` |
-| [`crm.lineItems`](https://developers.hubspot.com/docs/api/crm/line-items)                     | `snapshot`, `insert`, `update`           | `create`, `update`, `delete` |
-| [`crm.products`](https://developers.hubspot.com/docs/api/crm/products)                        | `snapshot`, `insert`, `update`           | `create`, `update`, `delete` |
-| [`crm.tickets`](https://developers.hubspot.com/docs/api/crm/tickets)                          | `snapshot`, `insert`, `update`           | `create`, `update`, `delete` |
-| [`crm.quotes`](https://developers.hubspot.com/docs/api/crm/quotes)                            | `snapshot`, `insert`, `update`           | `create`, `update`, `delete` |
-| [`crm.calls`](https://developers.hubspot.com/docs/api/crm/calls)                              | `snapshot`, `insert`, `update`           | `create`, `update`, `delete` |
-| [`crm.emails`](https://developers.hubspot.com/docs/api/crm/email)                             | `snapshot`, `insert`, `update`           | `create`, `update`, `delete` |
-| [`crm.meetings`](https://developers.hubspot.com/docs/api/crm/meetings)                        | `snapshot`, `insert`, `update`           | `create`, `update`, `delete` |
-| [`crm.notes`](https://developers.hubspot.com/docs/api/crm/notes)                              | `snapshot`, `insert`, `update`           | `create`, `update`, `delete` |
-| [`crm.tasks`](https://developers.hubspot.com/docs/api/crm/tasks)                              | `snapshot`, `insert`, `update`           | `create`, `update`, `delete` |
-=======
-| resource                                                                                      | source operations                        |
-| --------------------------------------------------------------------------------------------- | ---------------------------------------- |
-| [`cms.blogs.authors`](https://developers.hubspot.com/docs/api/cms/blog-authors)               | `snapshot`, `create`, `update`, `delete` |
-| [`cms.blogs.posts`](https://developers.hubspot.com/docs/api/cms/blog-post)                    | `snapshot`, `create`, `update`, `delete` |
-| [`cms.blogs.tags`](https://developers.hubspot.com/docs/api/cms/blog-tags)                     | `snapshot`, `create`, `update`, `delete` |
-| [`cms.pages.landing`](https://developers.hubspot.com/docs/api/cms/pages)                      | `snapshot`, `create`, `update`, `delete` |
-| [`cms.pages.site`](https://developers.hubspot.com/docs/api/cms/pages)                         | `snapshot`, `create`, `update`, `delete` |
-| [`cms.hubdb.tables`](https://developers.hubspot.com/docs/api/cms/hubdb)                       | `snapshot`, `create`, `update`           |
-| [`cms.urlRedirects`](https://developers.hubspot.com/docs/api/cms/url-redirects)               | `snapshot`, `create`, `update`           |
-| [`crm.companies`](https://developers.hubspot.com/docs/api/crm/companies)                      | `snapshot`, `create`, `update`           |
-| [`crm.contacts`](https://developers.hubspot.com/docs/api/crm/contacts)                        | `snapshot`, `create`, `update`           |
-| [`crm.deals`](https://developers.hubspot.com/docs/api/crm/deals)                              | `snapshot`, `create`, `update`           |
-| [`crm.feedbackSubmissions`](https://developers.hubspot.com/docs/api/crm/feedback-submissions) | `snapshot`, `create`, `update`           |
-| [`crm.lineItems`](https://developers.hubspot.com/docs/api/crm/line-items)                     | `snapshot`, `create`, `update`           |
-| [`crm.products`](https://developers.hubspot.com/docs/api/crm/products)                        | `snapshot`, `create`, `update`           |
-| [`crm.tickets`](https://developers.hubspot.com/docs/api/crm/tickets)                          | `snapshot`, `create`, `update`           |
-| [`crm.quotes`](https://developers.hubspot.com/docs/api/crm/quotes)                            | `snapshot`, `create`, `update`           |
-| [`crm.calls`](https://developers.hubspot.com/docs/api/crm/calls)                              | `snapshot`, `create`, `update`           |
-| [`crm.emails`](https://developers.hubspot.com/docs/api/crm/email)                             | `snapshot`, `create`, `update`           |
-| [`crm.meetings`](https://developers.hubspot.com/docs/api/crm/meetings)                        | `snapshot`, `create`, `update`           |
-| [`crm.notes`](https://developers.hubspot.com/docs/api/crm/notes)                              | `snapshot`, `create`, `update`           |
-| [`crm.tasks`](https://developers.hubspot.com/docs/api/crm/tasks)                              | `snapshot`, `create`, `update`           |
->>>>>>> 3f037032
+| [`cms.blogs.authors`](https://developers.hubspot.com/docs/api/cms/blog-authors)               | `snapshot`, `create`, `update`, `delete` | `create`, `update`, `delete` |
+| [`cms.blogs.posts`](https://developers.hubspot.com/docs/api/cms/blog-post)                    | `snapshot`, `create`, `update`, `delete` | `create`, `update`, `delete` |
+| [`cms.blogs.tags`](https://developers.hubspot.com/docs/api/cms/blog-tags)                     | `snapshot`, `create`, `update`, `delete` | `create`, `update`, `delete` |
+| [`cms.pages.landing`](https://developers.hubspot.com/docs/api/cms/pages)                      | `snapshot`, `create`, `update`, `delete` | `create`, `update`, `delete` |
+| [`cms.pages.site`](https://developers.hubspot.com/docs/api/cms/pages)                         | `snapshot`, `create`, `update`, `delete` | `create`, `update`, `delete` |
+| [`cms.hubdb.tables`](https://developers.hubspot.com/docs/api/cms/hubdb)                       | `snapshot`, `create`, `update`           | `create`, `update`, `delete` |
+| [`cms.urlRedirects`](https://developers.hubspot.com/docs/api/cms/url-redirects)               | `snapshot`, `create`, `update`           | `create`, `update`, `delete` |
+| [`crm.companies`](https://developers.hubspot.com/docs/api/crm/companies)                      | `snapshot`, `create`, `update`           | `create`, `update`, `delete` |
+| [`crm.contacts`](https://developers.hubspot.com/docs/api/crm/contacts)                        | `snapshot`, `create`, `update`           | `create`, `update`, `delete` |
+| [`crm.deals`](https://developers.hubspot.com/docs/api/crm/deals)                              | `snapshot`, `create`, `update`           | `create`, `update`, `delete` |
+| [`crm.feedbackSubmissions`](https://developers.hubspot.com/docs/api/crm/feedback-submissions) | `snapshot`, `create`, `update`           | `create`, `update`, `delete` |
+| [`crm.lineItems`](https://developers.hubspot.com/docs/api/crm/line-items)                     | `snapshot`, `create`, `update`           | `create`, `update`, `delete` |
+| [`crm.products`](https://developers.hubspot.com/docs/api/crm/products)                        | `snapshot`, `create`, `update`           | `create`, `update`, `delete` |
+| [`crm.tickets`](https://developers.hubspot.com/docs/api/crm/tickets)                          | `snapshot`, `create`, `update`           | `create`, `update`, `delete` |
+| [`crm.quotes`](https://developers.hubspot.com/docs/api/crm/quotes)                            | `snapshot`, `create`, `update`           | `create`, `update`, `delete` |
+| [`crm.calls`](https://developers.hubspot.com/docs/api/crm/calls)                              | `snapshot`, `create`, `update`           | `create`, `update`, `delete` |
+| [`crm.emails`](https://developers.hubspot.com/docs/api/crm/email)                             | `snapshot`, `create`, `update`           | `create`, `update`, `delete` |
+| [`crm.meetings`](https://developers.hubspot.com/docs/api/crm/meetings)                        | `snapshot`, `create`, `update`           | `create`, `update`, `delete` |
+| [`crm.notes`](https://developers.hubspot.com/docs/api/crm/notes)                              | `snapshot`, `create`, `update`           | `create`, `update`, `delete` |
+| [`crm.tasks`](https://developers.hubspot.com/docs/api/crm/tasks)                              | `snapshot`, `create`, `update`           | `create`, `update`, `delete` |
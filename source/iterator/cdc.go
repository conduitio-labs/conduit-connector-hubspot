--- conflicted
+++ resolved
@@ -299,12 +299,4 @@
 		ItemID:    itemID,
 		Timestamp: &timestamp,
 	}, nil
-<<<<<<< HEAD
-}
-
-// Stop stops the iterator.
-func (c *CDC) Stop() {
-	c.stopC <- struct{}{}
-=======
->>>>>>> bd1440dc
 }
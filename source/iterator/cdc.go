// Copyright © 2022 Meroxa, Inc.
//
// Licensed under the Apache License, Version 2.0 (the "License");
// you may not use this file except in compliance with the License.
// You may obtain a copy of the License at
//
//     http://www.apache.org/licenses/LICENSE-2.0
//
// Unless required by applicable law or agreed to in writing, software
// distributed under the License is distributed on an "AS IS" BASIS,
// WITHOUT WARRANTIES OR CONDITIONS OF ANY KIND, either express or implied.
// See the License for the specific language governing permissions and
// limitations under the License.

package iterator

import (
	"context"
	"fmt"
	"strconv"
	"time"

	sdk "github.com/conduitio/conduit-connector-sdk"

	"github.com/conduitio-labs/conduit-connector-hubspot/hubspot"
)

// CDC is an implementation of a CDC iterator for the HubSpot API.
type CDC struct {
	hubspotClient *hubspot.Client
	resource      string
	bufferSize    int
	pollingPeriod time.Duration
	records       chan sdk.Record
	errC          chan error
	stopC         chan struct{}
	position      *Position
}

// CDCParams is an incoming params for the [NewCDC] function.
type CDCParams struct {
	HubSpotClient *hubspot.Client
	Resource      string
	BufferSize    int
	PollingPeriod time.Duration
	Position      *Position
}

// NewCDC creates a new instance of the [CDC].
func NewCDC(ctx context.Context, params CDCParams) (*CDC, error) {
	cdc := &CDC{
		hubspotClient: params.HubSpotClient,
		resource:      params.Resource,
		bufferSize:    params.BufferSize,
		pollingPeriod: params.PollingPeriod,
		records:       make(chan sdk.Record, params.BufferSize),
		errC:          make(chan error, 1),
		stopC:         make(chan struct{}, 1),
		position:      params.Position,
	}

	if cdc.position == nil || cdc.position.Timestamp == nil {
		now := time.Now().UTC()
		cdc.position = &Position{
			Mode:      CDCPositionMode,
			Timestamp: &now,
		}
	}

	if err := cdc.loadRecords(ctx); err != nil {
		return nil, fmt.Errorf("initial load record: %w", err)
	}

	go cdc.poll(ctx)

	return cdc, nil
}

// HasNext returns a bool indicating whether the iterator has the next record to return or not.
func (c *CDC) HasNext(ctx context.Context) (bool, error) {
	return len(c.records) > 0, nil
}

// Next returns the next record.
func (c *CDC) Next(ctx context.Context) (sdk.Record, error) {
	select {
	case <-ctx.Done():
		return sdk.Record{}, fmt.Errorf("context cancelled: %w", ctx.Err())

	case err := <-c.errC:
		return sdk.Record{}, fmt.Errorf("async error: %w", err)

	case record := <-c.records:
		return record, nil
	}
}

// poll polls items at the specified time intervals.
func (c *CDC) poll(ctx context.Context) {
	ticker := time.NewTicker(c.pollingPeriod)

	for {
		select {
		case <-ctx.Done():
			return

		case <-c.stopC:
			return

		case <-ticker.C:
			if err := c.loadRecords(ctx); err != nil {
				c.errC <- fmt.Errorf("load records: %w", err)
			}
		}
	}
}

// loadRecords loads HubSpot items using timestamp-based filtering and search endpoints.
// The method tries to retrieve items filtering them by updatedAfter or lastmodifieddate.
func (c *CDC) loadRecords(ctx context.Context) error {
	// add a millisecond here in order to skip the processed item
	*c.position.Timestamp = c.position.Timestamp.Add(time.Millisecond)

	if err := c.processUpdatedItems(ctx, *c.position.Timestamp); err != nil {
		return fmt.Errorf("process updated items: %w", err)
	}

	return nil
}

// processUpdatedItems retrieves items that were updated after the provided timestamp.
func (c *CDC) processUpdatedItems(ctx context.Context, updatedAfter time.Time) error {
	if timestampResource, ok := hubspot.TimestampResources[c.resource]; ok {
		return c.fetchTimestampBasedItems(ctx, timestampResource, updatedAfter)
	}

	if searchResource, ok := hubspot.SearchResources[c.resource]; ok {
		return c.fetchSearchBasedItems(ctx, searchResource, updatedAfter)
	}

	return nil
}

// fetchTimestampBasedItems fetches items by filtering them by updatedAt field.
func (c *CDC) fetchTimestampBasedItems(
	ctx context.Context,
	resource hubspot.TimestampResource,
	updatedAfter time.Time,
) error {
	listOpts := &hubspot.ListOptions{
		Limit:        c.bufferSize,
		UpdatedAfter: &updatedAfter,
		Sort:         hubspot.UpdatedAtListSortKey,
		Archived:     true,
	}

	listResp, err := c.hubspotClient.List(ctx, c.resource, listOpts)
	if err != nil {
		return fmt.Errorf("list items: %w", err)
	}

	for _, item := range listResp.Results {
		err = c.routeItem(item,
			resource.CreatedAtFieldName,
			resource.UpdatedAtFieldName,
			resource.DeletedAtFieldName,
			updatedAfter)
		if err != nil {
			return fmt.Errorf("route timestamp based item: %w", err)
		}
	}

	return nil
}

// fetchSearchBasedItems fetches items using search endpoint.
func (c *CDC) fetchSearchBasedItems(
	ctx context.Context,
	resource hubspot.SearchResource,
	updatedAfter time.Time,
) error {
	listResp, err := c.hubspotClient.SearchByUpdatedAfter(ctx, c.resource, updatedAfter, c.bufferSize)
	if err != nil {
		return fmt.Errorf("list items: %w", err)
	}

	for _, item := range listResp.Results {
		err = c.routeItem(item, resource.CreatedAtFieldName, resource.UpdatedAtFieldName, "", updatedAfter)
		if err != nil {
			return fmt.Errorf("route search based item: %w", err)
		}
	}

	return nil
}

// routeItem retrives createdAt and updatedAt fields from the item, compares them
// and based on the result of the comparison decides to send a Create or Update sdk.Record.
func (c *CDC) routeItem(
	item hubspot.ListResponseResult,
	createdAtFieldName,
	updatedAtFieldName,
	deletedAtFieldName string,
	updatedAfter time.Time,
) error {
	itemCreatedAt, err := item.GetTimeField(createdAtFieldName)
	if err != nil {
		return fmt.Errorf("get item's creation date: %w", err)
	}

	itemUpdatedAt, err := item.GetTimeField(updatedAtFieldName)
	if err != nil {
		return fmt.Errorf("get item's update date: %w", err)
	}

	itemDeletedAt := time.Unix(0, 0)
	if deletedAtFieldName != "" {
		itemDeletedAt, err = item.GetTimeField(deletedAtFieldName)
		if err != nil {
			return fmt.Errorf("get item's deleted date: %w", err)
		}
	}

	metadata := make(sdk.Metadata)
	metadata.SetCreatedAt(itemCreatedAt)

	// set the timestamp to the item's updatedAt
	// as we sort items by their updatedAt values.
	c.position, err = c.getItemPosition(item, itemUpdatedAt)
	if err != nil {
		return fmt.Errorf("get item's position: %w", err)
	}

	sdkPosition, err := c.position.MarshalSDKPosition()
	if err != nil {
		return fmt.Errorf("marshal sdk position: %w", err)
	}

	c.records <- c.getRecord(item,
		itemCreatedAt,
		itemDeletedAt,
		updatedAfter,
		sdkPosition,
		metadata)

	return nil
}

// getRecord generates a record choosing the operation type based on provided arguments.
func (c *CDC) getRecord(item hubspot.ListResponseResult,
	itemCreatedAt,
	itemDeletedAt,
	updatedAfter time.Time,
	sdkPosition sdk.Position,
	metadata sdk.Metadata,
) sdk.Record {
	// if an item is not deleted the HubSpot returns the deletedAt field value
	// equal to Unix Epoch (1970-01-01T00:00:00Z).
	// So if the itemDeletedAt.Unix() is not equal to 0, than the item is deleted.
	if itemDeletedAt.Unix() > 0 {
		return sdk.Util.Source.NewRecordDelete(sdkPosition, metadata,
			sdk.StructuredData{hubspot.ResultsFieldID: item[hubspot.ResultsFieldID]},
		)
	}

	// if the item's createdAt is after the timestamp after which we're searching items
	// we consider the item's operation to be sdk.OperationCreate.
	if itemCreatedAt.After(updatedAfter) {
<<<<<<< HEAD
		c.records <- sdk.Util.Source.NewRecordCreate(sdkPosition, metadata,
			sdk.StructuredData{hubspot.ResultsFieldID: c.position.ItemID},
=======
		return sdk.Util.Source.NewRecordCreate(sdkPosition, metadata,
			sdk.StructuredData{hubspot.ResultsFieldID: item[hubspot.ResultsFieldID]},
>>>>>>> b0163f98
			sdk.StructuredData(item),
		)
	}

<<<<<<< HEAD
	c.records <- sdk.Util.Source.NewRecordUpdate(sdkPosition, metadata,
		sdk.StructuredData{hubspot.ResultsFieldID: c.position.ItemID},
=======
	return sdk.Util.Source.NewRecordUpdate(sdkPosition, metadata,
		sdk.StructuredData{hubspot.ResultsFieldID: item[hubspot.ResultsFieldID]},
>>>>>>> b0163f98
		nil, sdk.StructuredData(item),
	)
}

// getItemPosition grabs an id field from a provided item and constructs a [Position] based on its value.
func (c *CDC) getItemPosition(item map[string]any, timestamp time.Time) (*Position, error) {
	itemIDStr, ok := item[hubspot.ResultsFieldID].(string)
	if !ok {
		// this shouldn't happen cause HubSpot API v3 returns items with string identifiers.
		return nil, ErrItemIDIsNotAString
	}

	itemID, err := strconv.Atoi(itemIDStr)
	if err != nil {
		return nil, fmt.Errorf("convert item's id string to integer: %w", err)
	}

	return &Position{
		Mode:      CDCPositionMode,
		ItemID:    itemID,
		Timestamp: &timestamp,
	}, nil
}

// Stop stops the iterator.
func (c *CDC) Stop() {
	c.stopC <- struct{}{}
}<|MERGE_RESOLUTION|>--- conflicted
+++ resolved
@@ -259,31 +259,21 @@
 	// So if the itemDeletedAt.Unix() is not equal to 0, than the item is deleted.
 	if itemDeletedAt.Unix() > 0 {
 		return sdk.Util.Source.NewRecordDelete(sdkPosition, metadata,
-			sdk.StructuredData{hubspot.ResultsFieldID: item[hubspot.ResultsFieldID]},
+			sdk.StructuredData{hubspot.ResultsFieldID: c.position.ItemID},
 		)
 	}
 
 	// if the item's createdAt is after the timestamp after which we're searching items
 	// we consider the item's operation to be sdk.OperationCreate.
 	if itemCreatedAt.After(updatedAfter) {
-<<<<<<< HEAD
 		c.records <- sdk.Util.Source.NewRecordCreate(sdkPosition, metadata,
 			sdk.StructuredData{hubspot.ResultsFieldID: c.position.ItemID},
-=======
-		return sdk.Util.Source.NewRecordCreate(sdkPosition, metadata,
-			sdk.StructuredData{hubspot.ResultsFieldID: item[hubspot.ResultsFieldID]},
->>>>>>> b0163f98
 			sdk.StructuredData(item),
 		)
 	}
 
-<<<<<<< HEAD
-	c.records <- sdk.Util.Source.NewRecordUpdate(sdkPosition, metadata,
+	return sdk.Util.Source.NewRecordUpdate(sdkPosition, metadata,
 		sdk.StructuredData{hubspot.ResultsFieldID: c.position.ItemID},
-=======
-	return sdk.Util.Source.NewRecordUpdate(sdkPosition, metadata,
-		sdk.StructuredData{hubspot.ResultsFieldID: item[hubspot.ResultsFieldID]},
->>>>>>> b0163f98
 		nil, sdk.StructuredData(item),
 	)
 }

// Copyright © 2022 Meroxa, Inc.
//
// Licensed under the Apache License, Version 2.0 (the "License");
// you may not use this file except in compliance with the License.
// You may obtain a copy of the License at
//
//     http://www.apache.org/licenses/LICENSE-2.0
//
// Unless required by applicable law or agreed to in writing, software
// distributed under the License is distributed on an "AS IS" BASIS,
// WITHOUT WARRANTIES OR CONDITIONS OF ANY KIND, either express or implied.
// See the License for the specific language governing permissions and
// limitations under the License.

package hubspot

import (
	"context"
	"fmt"
	"net/http"
	"time"
)

const (
	// ResultsFieldID defines a field key for item ID.
	ResultsFieldID string = "id"
	// ResultsFieldCreatedAt defines a field key for item creation date.
	ResultsFieldCreatedAt string = "createdAt"
)

<<<<<<< HEAD
=======
// UpdatedAtListSortKey is used as a value for the sort list option.
const UpdatedAtListSortKey = "updatedAt"

// TimestampResource holds a createdAt, and updatedAt field names.
type TimestampResource struct {
	CreatedAtFieldName string
	UpdatedAtFieldName string
}

// TimestampResources holds a list of resources that support timestamp-based filtering.
var TimestampResources = map[string]TimestampResource{
	"cms.blogs.authors": {CreatedAtFieldName: "created", UpdatedAtFieldName: "updated"},
	"cms.blogs.posts":   {CreatedAtFieldName: "created", UpdatedAtFieldName: "updated"},
	"cms.blogs.tags":    {CreatedAtFieldName: "created", UpdatedAtFieldName: "updated"},
	"cms.pages.landing": {CreatedAtFieldName: "createdAt", UpdatedAtFieldName: "updatedAt"},
	"cms.pages.site":    {CreatedAtFieldName: "createdAt", UpdatedAtFieldName: "updatedAt"},
	"cms.hubdb.tables":  {CreatedAtFieldName: "createdAt", UpdatedAtFieldName: "updatedAt"},
	"cms.domains":       {CreatedAtFieldName: "createdAt", UpdatedAtFieldName: "updatedAt"},
	"cms.urlRedirects":  {CreatedAtFieldName: "createdAt", UpdatedAtFieldName: "updatedAt"},
}

>>>>>>> 25279b7f
// ResourcesListPaths holds a mapping of supported resources and their list endpoints.
var ResourcesListPaths = map[string]string{
	// https://developers.hubspot.com/docs/api/cms/blog-authors
	"cms.blogs.authors": "/cms/v3/blogs/authors",
	// https://developers.hubspot.com/docs/api/cms/blog-post
	"cms.blogs.posts": "/cms/v3/blogs/posts",
	// https://developers.hubspot.com/docs/api/cms/blog-tags
	"cms.blogs.tags": "/cms/v3/blogs/tags",
	// https://developers.hubspot.com/docs/api/cms/pages
	"cms.pages.landing": "/cms/v3/pages/landing-pages",
	"cms.pages.site":    "/cms/v3/pages/site-pages",
	// https://developers.hubspot.com/docs/api/cms/hubdb
	"cms.hubdb.tables": "/cms/v3/hubdb/tables",
	// https://developers.hubspot.com/docs/api/cms/domains
	"cms.domains": "/cms/v3/domains",
	// https://developers.hubspot.com/docs/api/cms/url-redirects
	"cms.urlRedirects": "/cms/v3/url-redirects",
	// https://developers.hubspot.com/docs/api/conversations/conversations
	"conversations.channels":        "/conversations/v3/conversations/channels",
	"conversations.channelAccounts": "/conversations/v3/conversations/channel-accounts",
	"conversations.inboxes":         "/conversations/v3/conversations/inboxes",
	"conversations.threads":         "/conversations/v3/conversations/threads",
	// https://developers.hubspot.com/docs/api/crm/companies
	"crm.companies": "/crm/v3/objects/companies",
	// https://developers.hubspot.com/docs/api/crm/contacts
	"crm.contacts": "/crm/v3/objects/contacts",
	// https://developers.hubspot.com/docs/api/crm/deals
	"crm.deals": "/crm/v3/objects/deals",
	// https://developers.hubspot.com/docs/api/crm/feedback-submissions
	"crm.feedbackSubmissions": "/crm/v3/objects/feedback_submissions",
	// https://developers.hubspot.com/docs/api/crm/line-items
	"crm.lineItems": "/crm/v3/objects/line_items",
	// https://developers.hubspot.com/docs/api/crm/products
	"crm.products": "/crm/v3/objects/products",
	// https://developers.hubspot.com/docs/api/crm/tickets
	"crm.tickets": "/crm/v3/objects/tickets",
	// https://developers.hubspot.com/docs/api/crm/quotes
	"crm.quotes": "/crm/v3/objects/quotes",
	// https://developers.hubspot.com/docs/api/crm/calls
	"crm.calls": "/crm/v3/objects/calls",
	// https://developers.hubspot.com/docs/api/crm/email
	"crm.emails": "/crm/v3/objects/emails",
	// https://developers.hubspot.com/docs/api/crm/meetings
	"crm.meetings": "/crm/v3/objects/meetings",
	// https://developers.hubspot.com/docs/api/crm/notes
	"crm.notes": "/crm/v3/objects/notes",
	// https://developers.hubspot.com/docs/api/crm/tasks
	"crm.tasks": "/crm/v3/objects/tasks",
	// https://developers.hubspot.com/docs/api/crm/imports
	"crm.imports": "/crm/v3/imports",
	// https://developers.hubspot.com/docs/api/crm/owners
	"crm.owners": "/crm/v3/owners",
	// https://developers.hubspot.com/docs/api/events/web-analytics
	"events.web": "/events/v3/events",
	// https://developers.hubspot.com/docs/api/marketing/forms
	"marketing.forms": "/marketing/v3/forms",
	// https://developers.hubspot.com/docs/api/settings/user-provisioning
	"settings.users": "/settings/v3/users",
}

// ListOptions holds optional params for the [List] method.
type ListOptions struct {
	Limit        int        `url:"limit,omitempty"`
	After        string     `url:"after,omitempty"`
	CreatedAfter *time.Time `url:"createdAfter,omitempty"`
	UpdatedAfter *time.Time `url:"updatedAfter,omitempty"`
	Sort         string     `url:"sort,omitempty"`
	Archived     bool       `url:"archived,omitempty"`
}

// ListResponse is a common response model for endpoints that returns a list of results.
// It consists of a results list, paging info, and the total number of items.
type ListResponse struct {
	Total   int                  `json:"total,omitempty"`
	Results []ListResponseResult `json:"results"`
	Paging  *ListResponsePaging  `json:"paging,omitempty"`
}

// ListResponseResult is a result object for the [ListResponse].
type ListResponseResult map[string]any

// GetTimeField returns a field by a provided field name and parses it into time.Time.
func (r ListResponseResult) GetTimeField(name string) (time.Time, error) {
	field, ok := r[name].(string)
	if !ok {
		return time.Time{}, &FieldNotExistError{
			FieldName: name,
		}
	}

	parsedField, err := time.Parse(time.RFC3339, field)
	if err != nil {
		return time.Time{}, fmt.Errorf("parse field into time.Time: %w", err)
	}

	return parsedField, nil
}

// ListResponsePaging is a paging info model for the [ListResponse].
type ListResponsePaging struct {
	Next ListResponsePagingNext `json:"next"`
}

// ListResponsePagingNext is a next model for the [ListResponsePaging].
type ListResponsePagingNext struct {
	After string `json:"after"`
	Link  string `json:"link"`
}

// List retrieves a list of items of a specific resource.
// The method raises an *[UnsupportedResourceError] if a provided resource is unsupported.
// If everything is okay, the method will return a *[ListResponse].
func (c *Client) List(ctx context.Context, resource string, opts *ListOptions) (*ListResponse, error) {
	resourcePath, ok := ResourcesListPaths[resource]
	if !ok {
		return nil, &UnsupportedResourceError{
			Resource: resource,
		}
	}

	resourcePath, err := addOptions(resourcePath, opts)
	if err != nil {
		return nil, fmt.Errorf("add options: %w", err)
	}

	req, err := c.newRequest(ctx, http.MethodGet, resourcePath, nil)
	if err != nil {
		return nil, fmt.Errorf("create new request: %w", err)
	}

	var resp ListResponse
	if err := c.do(req, &resp); err != nil {
		return nil, fmt.Errorf("do request: %w", err)
	}

	return &resp, nil
}<|MERGE_RESOLUTION|>--- conflicted
+++ resolved
@@ -28,8 +28,6 @@
 	ResultsFieldCreatedAt string = "createdAt"
 )
 
-<<<<<<< HEAD
-=======
 // UpdatedAtListSortKey is used as a value for the sort list option.
 const UpdatedAtListSortKey = "updatedAt"
 
@@ -51,7 +49,6 @@
 	"cms.urlRedirects":  {CreatedAtFieldName: "createdAt", UpdatedAtFieldName: "updatedAt"},
 }
 
->>>>>>> 25279b7f
 // ResourcesListPaths holds a mapping of supported resources and their list endpoints.
 var ResourcesListPaths = map[string]string{
 	// https://developers.hubspot.com/docs/api/cms/blog-authors

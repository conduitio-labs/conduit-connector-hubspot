// Copyright © 2022 Meroxa, Inc.
//
// Licensed under the Apache License, Version 2.0 (the "License");
// you may not use this file except in compliance with the License.
// You may obtain a copy of the License at
//
//     http://www.apache.org/licenses/LICENSE-2.0
//
// Unless required by applicable law or agreed to in writing, software
// distributed under the License is distributed on an "AS IS" BASIS,
// WITHOUT WARRANTIES OR CONDITIONS OF ANY KIND, either express or implied.
// See the License for the specific language governing permissions and
// limitations under the License.

package hubspot

import (
	"context"
	"fmt"
	"net/http"
	"strconv"
	"time"
)

const (
<<<<<<< HEAD
	// GTEOperator is a greater then operator for search endpoints.
	GTEOperator = "GTE"
	// EQOperator is an equal operator for search endpoints.
	EQOperator = "EQ"
=======
	// gteOperator is a greater then or equal to operator for search endpoints.
	gteOperator = "GTE"
	// lteOperator is a less then or equal to operator for search endpoints.
	lteOperator = "LTE"
>>>>>>> bd1440dc
)

// ASCSortDirection stands for ascending sorting order.
const ASCSortDirection = "ASCENDING"

// SearchResource holds a path, createdAt, and updatedAt field names.
type SearchResource struct {
	Path               string
	CreatedAtFieldName string
	UpdatedAtFieldName string
	CreatedAtSortName  string
	UpdatedAtSortName  string
	ObjectIDFilterName string
}

// SearchResources holds a mapping of resources that have search endpoints.
var SearchResources = map[string]SearchResource{
	// https://developers.hubspot.com/docs/api/crm/companies
	"crm.companies": {
		Path:               "/crm/v3/objects/companies/search",
		CreatedAtFieldName: "createdAt",
		UpdatedAtFieldName: "updatedAt",
		CreatedAtSortName:  "createdate",
		UpdatedAtSortName:  "hs_lastmodifieddate",
		ObjectIDFilterName: "hs_object_id",
	},
	// https://developers.hubspot.com/docs/api/crm/contacts
	"crm.contacts": {
		Path:               "/crm/v3/objects/contacts/search",
		CreatedAtFieldName: "createdAt",
		UpdatedAtFieldName: "updatedAt",
		CreatedAtSortName:  "createdate",
		UpdatedAtSortName:  "lastmodifieddate",
		ObjectIDFilterName: "hs_object_id",
	},
	// https://developers.hubspot.com/docs/api/crm/deals
	"crm.deals": {
		Path:               "/crm/v3/objects/deals/search",
		CreatedAtFieldName: "createdAt",
		UpdatedAtFieldName: "updatedAt",
		CreatedAtSortName:  "createdate",
		UpdatedAtSortName:  "hs_lastmodifieddate",
		ObjectIDFilterName: "hs_object_id",
	},
	// https://developers.hubspot.com/docs/api/crm/feedback-submissions
	"crm.feedbackSubmissions": {
		Path:               "/crm/v3/objects/feedback_submissions/search",
		CreatedAtFieldName: "createdAt",
		UpdatedAtFieldName: "updatedAt",
		CreatedAtSortName:  "hs_createdate",
		UpdatedAtSortName:  "hs_lastmodifieddate",
		ObjectIDFilterName: "hs_object_id",
	},
	// https://developers.hubspot.com/docs/api/crm/line-items
	"crm.lineItems": {
		Path:               "/crm/v3/objects/line_items/search",
		CreatedAtFieldName: "createdAt",
		UpdatedAtFieldName: "updatedAt",
		CreatedAtSortName:  "createdate",
		UpdatedAtSortName:  "hs_lastmodifieddate",
		ObjectIDFilterName: "hs_object_id",
	},
	// https://developers.hubspot.com/docs/api/crm/products
	"crm.products": {
		Path:               "/crm/v3/objects/products/search",
		CreatedAtFieldName: "createdAt",
		UpdatedAtFieldName: "updatedAt",
		CreatedAtSortName:  "createdate",
		UpdatedAtSortName:  "hs_lastmodifieddate",
		ObjectIDFilterName: "hs_object_id",
	},
	// https://developers.hubspot.com/docs/api/crm/tickets
	"crm.tickets": {
		Path:               "/crm/v3/objects/tickets/search",
		CreatedAtFieldName: "createdAt",
		UpdatedAtFieldName: "updatedAt",
		CreatedAtSortName:  "createdate",
		UpdatedAtSortName:  "hs_lastmodifieddate",
		ObjectIDFilterName: "hs_object_id",
	},
	// https://developers.hubspot.com/docs/api/crm/quotes
	"crm.quotes": {
		Path:               "/crm/v3/objects/quotes/search",
		CreatedAtFieldName: "createdAt",
		UpdatedAtFieldName: "updatedAt",
		CreatedAtSortName:  "hs_createdate",
		UpdatedAtSortName:  "hs_lastmodifieddate",
		ObjectIDFilterName: "hs_object_id",
	},
	// https://developers.hubspot.com/docs/api/crm/calls
	"crm.calls": {
		Path:               "/crm/v3/objects/calls/search",
		CreatedAtFieldName: "createdAt",
		UpdatedAtFieldName: "updatedAt",
		CreatedAtSortName:  "hs_createdate",
		UpdatedAtSortName:  "hs_lastmodifieddate",
		ObjectIDFilterName: "hs_object_id",
	},
	// https://developers.hubspot.com/docs/api/crm/email
	"crm.emails": {
		Path:               "/crm/v3/objects/emails/search",
		CreatedAtFieldName: "createdAt",
		UpdatedAtFieldName: "updatedAt",
		CreatedAtSortName:  "hs_createdate",
		UpdatedAtSortName:  "hs_lastmodifieddate",
		ObjectIDFilterName: "hs_object_id",
	},
	// https://developers.hubspot.com/docs/api/crm/meetings
	"crm.meetings": {
		Path:               "/crm/v3/objects/meetings/search",
		CreatedAtFieldName: "createdAt",
		UpdatedAtFieldName: "updatedAt",
		CreatedAtSortName:  "hs_createdate",
		UpdatedAtSortName:  "hs_lastmodifieddate",
		ObjectIDFilterName: "hs_object_id",
	},
	// https://developers.hubspot.com/docs/api/crm/notes
	"crm.notes": {
		Path:               "/crm/v3/objects/notes/search",
		CreatedAtFieldName: "createdAt",
		UpdatedAtFieldName: "updatedAt",
		CreatedAtSortName:  "hs_createdate",
		UpdatedAtSortName:  "hs_lastmodifieddate",
		ObjectIDFilterName: "hs_object_id",
	},
	// https://developers.hubspot.com/docs/api/crm/tasks
	"crm.tasks": {
		Path:               "/crm/v3/objects/tasks/search",
		CreatedAtFieldName: "createdAt",
		UpdatedAtFieldName: "updatedAt",
		CreatedAtSortName:  "hs_createdate",
		UpdatedAtSortName:  "hs_lastmodifieddate",
		ObjectIDFilterName: "hs_object_id",
	},
}

// SearchRequest is a request model for the [Search] method.
type SearchRequest struct {
	Limit        string                     `json:"limit,omitempty"`
	FilterGroups []SearchRequestFilterGroup `json:"filterGroups,omitempty"`
	Sorts        []SearchRequestSort        `json:"sorts,omitempty"`
}

// SearchRequestFilterGroup is a fiterGroup object for the [SearchRequest].
type SearchRequestFilterGroup struct {
	Filters []SearchRequestFilterGroupFilter `json:"filters"`
}

// SearchRequestFilterGroupFilter is a filter object for the [SearchRequestFilterGroup].
type SearchRequestFilterGroupFilter struct {
	PropertyName string `json:"propertyName"`
	Operator     string `json:"operator"`
	Value        string `json:"value"`
}

// SearchRequestSort is a sort object for the [SearchRequest].
type SearchRequestSort struct {
	PropertyName string `json:"propertyName"`
	Direction    string `json:"direction"`
}

// Search performs an object search with filtering and returns the [ListResponse].
func (c *Client) Search(ctx context.Context, resource string, request *SearchRequest) (*ListResponse, error) {
	searchResource, ok := SearchResources[resource]
	if !ok {
		return nil, &UnsupportedResourceError{
			Resource: resource,
		}
	}

	req, err := c.newRequest(ctx, http.MethodPost, searchResource.Path, request)
	if err != nil {
		return nil, fmt.Errorf("create new request: %w", err)
	}

	var resp ListResponse
	if err := c.do(req, &resp); err != nil {
		return nil, fmt.Errorf("execute request: %w", err)
	}

	return &resp, nil
}

// SearchByUpdatedAfter is a wrapper that calls the [Search] method returning only those results
// that were updated after a specific date and ordering them ascendingly by updatedAt field.
func (c *Client) SearchByUpdatedAfter(
	ctx context.Context,
	resource string,
	updatedAfter time.Time,
	limit int,
) (*ListResponse, error) {
	searchResource, ok := SearchResources[resource]
	if !ok {
		return nil, &UnsupportedResourceError{
			Resource: resource,
		}
	}

	return c.Search(ctx, resource, &SearchRequest{
		Limit: strconv.Itoa(limit),
		FilterGroups: []SearchRequestFilterGroup{
			{
				Filters: []SearchRequestFilterGroupFilter{
					{
						PropertyName: searchResource.UpdatedAtSortName,
						Operator:     GTEOperator,
						Value:        strconv.Itoa(int(updatedAfter.UnixMilli())),
					},
				},
			},
		},
		Sorts: []SearchRequestSort{
			{
				PropertyName: searchResource.UpdatedAtSortName,
				Direction:    ASCSortDirection,
			},
		},
	})
}

// SearchByCreatedBefore is a wrapper that calls the [Search] method returning only those results
// that were created before a specific date and ordering them ascendingly by createdAt field.
func (c *Client) SearchByCreatedBefore(
	ctx context.Context,
	resource string,
	createdBefore time.Time,
	limit, after int,
) (*ListResponse, error) {
	searchResource, ok := SearchResources[resource]
	if !ok {
		return nil, &UnsupportedResourceError{
			Resource: resource,
		}
	}

	// create filters based on provided arguments
	filters := []SearchRequestFilterGroupFilter{
		{
			PropertyName: searchResource.CreatedAtSortName,
			Operator:     lteOperator,
			Value:        strconv.Itoa(int(createdBefore.UnixMilli())),
		},
	}

	if after != 0 {
		filters = append(filters, SearchRequestFilterGroupFilter{
			PropertyName: searchResource.ObjectIDFilterName,
			Operator:     gteOperator,
			Value:        strconv.Itoa(after),
		})
	}

	// construct request body with the created filters and sorting
	req := &SearchRequest{
		FilterGroups: []SearchRequestFilterGroup{
			{
				Filters: filters,
			},
		},
		Sorts: []SearchRequestSort{
			{
				PropertyName: searchResource.CreatedAtSortName,
				Direction:    ascSortDirection,
			},
		},
	}

	// we'll use the limit if it's not zero
	// by default HubSpot set this value to 100
	if limit != 0 {
		req.Limit = strconv.Itoa(limit)
	}

	return c.Search(ctx, resource, req)
}<|MERGE_RESOLUTION|>--- conflicted
+++ resolved
@@ -23,17 +23,12 @@
 )
 
 const (
-<<<<<<< HEAD
 	// GTEOperator is a greater then operator for search endpoints.
 	GTEOperator = "GTE"
 	// EQOperator is an equal operator for search endpoints.
 	EQOperator = "EQ"
-=======
-	// gteOperator is a greater then or equal to operator for search endpoints.
-	gteOperator = "GTE"
-	// lteOperator is a less then or equal to operator for search endpoints.
-	lteOperator = "LTE"
->>>>>>> bd1440dc
+	// LTEOperator is a less then or equal to operator for search endpoints.
+	LTEOperator = "LTE"
 )
 
 // ASCSortDirection stands for ascending sorting order.
@@ -273,7 +268,7 @@
 	filters := []SearchRequestFilterGroupFilter{
 		{
 			PropertyName: searchResource.CreatedAtSortName,
-			Operator:     lteOperator,
+			Operator:     LTEOperator,
 			Value:        strconv.Itoa(int(createdBefore.UnixMilli())),
 		},
 	}
@@ -281,7 +276,7 @@
 	if after != 0 {
 		filters = append(filters, SearchRequestFilterGroupFilter{
 			PropertyName: searchResource.ObjectIDFilterName,
-			Operator:     gteOperator,
+			Operator:     GTEOperator,
 			Value:        strconv.Itoa(after),
 		})
 	}
@@ -296,7 +291,7 @@
 		Sorts: []SearchRequestSort{
 			{
 				PropertyName: searchResource.CreatedAtSortName,
-				Direction:    ascSortDirection,
+				Direction:    ASCSortDirection,
 			},
 		},
 	}
